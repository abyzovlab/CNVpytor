# Getting Started with CNVpytor

## Installing from GitHub

```
> git clone https://github.com/abyzovlab/CNVpytor.git
> cd CNVpytor
> python setup.py install
```
For single user (without admin privileges) use:
```
> python setup.py install --user
```

## Import read depth signal


Make sure that you have indexed SAM, BAM or CRAM file.

Initialize your CNVpytor project by running:

```
> cnvpytor -root file.pytor -rd file.bam
```

File file.pytor will be created and read depth data binned to 100 base pair bins will be stored 
in _pytor_ file.

CNVpytor will detect reference genome and use internal database for GC content and 1000 genome strict mask.

This works for hg19 and hg38 genomes. For other species or reference genomes you have to 
[specify reference genome](examples/AddReferenceGenome.md).

To check is reference genome detected use:

```
> cnvpytor -root file.pytor -ls
```
CNVpytor will print out details about file.pytor including line that specify which reference genome is
used and are there available GC and mask data.
```
Using reference genome: hg19 [ GC: yes, mask: yes ]
```

## Calling CNV/CNA events



First hose bin size. It has to be divisible by 100. Here we will use 10 kbp and 100 kbp bins.

To calculate binned, GC corrected RD signal type:
```
> cnvpytor -root file.pytor -his 10000 100000
```
CNVpytor stores 


```
> cnvpytor -root file.pytor -partition 10000 100000
```

```
> cnvpytor -root file.pytor -call 10000 > calls.10000.tsv
> cnvpytor -root file.pytor -call 100000 > calls.100000.tsv
```


## Import SNP data

### From single variant file

### Using SNP positions from variant file and counts from alignment file

## Calculating RD histograms

## Calculating BAF histograms

## Plotting

<<<<<<< HEAD
## Export

### Visualize CNVpytor data inside [JBrowse](https://github.com/GMOD/jbrowse)
=======
## Visualize CNVpytor data inside [JBrowse](https://github.com/GMOD/jbrowse)
#### JBrowse version and plugins
JBrowse version: https://github.com/GMOD/jbrowse/archive/1.16.6-release.tar.gz

 Plugins: 
 - multibigwig (https://github.com/elsiklab/multibigwig )
 - multiscalebigwig (https://github.com/cmdcolin/multiscalebigwig)

**Note:** The JBrowse development version is required as integration of different jbrowse plugins are needed.

#### Usage
To generate cnvpytor file for JBrowse visualization:
```
cnvpytor -root [pytor files] -export jbrowse [optional argument: output path]

Default export directory name: 
 - For single pytor file input:  jbrowse_[pytor file name]
 - For multiple pytor file input: cnvpytor_jbrowse_export
```
The above command creates all the necessary files that are required to visualize the cnvpytor data. 

To view cnvpytor file using JBrowse, users need to install JBrowse and required plugins (See JBrowse version and plugins section).
`
http://localhost/jbrowse/?data=[export directory] 
`

``` 
# Example usage
cnvpytor -root test.pytor -export jbrowse
http://localhost/jbrowse/?data=jbrowse_test
```

#### Data Description
There are mainly two types of data cnvpytor processes. i.e.; Read depth data from alignment file and SNP data from variant file. Depending on the availability of these two input data, the export function works.

For Read depth data, it exports Raw segmented RD, GC corrected Raw Segmented RD, GC corrected RD partition, CNV calling using RD . All of these Read depth signals are plotted on top of each other on a single horizontal track using color gray, black, red and green respectively.
For SNP data, it exports Binned BAF, Likelihood of the binned BAF signals. These two signals are plotted on top of each other with gray and red color.

<p align="center"></p>
<table>
    <thead>
        <tr>
            <th align="left">Data</th>
            <th align="center">Signal name with color on JBrowse </th>
        </tr>
    </thead>
    <tbody>
        <tr>
            <td align="left">Read Depth (RD)</td>
            <td align="left">Raw Segmented RD (Gray) <br>GC Corrected Raw Segmented RD (Black) <br> GC corrected RD partition (Red) <br> CNV call using RD signals (Green)</td>
        </tr>
        <tr>
            <td align="left">SNP</td>
            <td align="left">Binned BAF (Gray) <br> Likelihood of the Binned BAF (Red)</td>
        </tr>
    </tbody>
</table>
<p></p>

cnvpytor does the segmentation for all of the above data based on the user provided bin size. The multiscalebigwig provides the option to show the data based on the visualized area on the reference genome, which means if a user visualizes a small region of the genome it shows small bin data and vice versa.           
>>>>>>> 6645fa72

## Other<|MERGE_RESOLUTION|>--- conflicted
+++ resolved
@@ -77,11 +77,6 @@
 
 ## Plotting
 
-<<<<<<< HEAD
-## Export
-
-### Visualize CNVpytor data inside [JBrowse](https://github.com/GMOD/jbrowse)
-=======
 ## Visualize CNVpytor data inside [JBrowse](https://github.com/GMOD/jbrowse)
 #### JBrowse version and plugins
 JBrowse version: https://github.com/GMOD/jbrowse/archive/1.16.6-release.tar.gz
@@ -142,6 +137,5 @@
 <p></p>
 
 cnvpytor does the segmentation for all of the above data based on the user provided bin size. The multiscalebigwig provides the option to show the data based on the visualized area on the reference genome, which means if a user visualizes a small region of the genome it shows small bin data and vice versa.           
->>>>>>> 6645fa72
 
 ## Other